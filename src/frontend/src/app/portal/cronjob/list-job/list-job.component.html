<clr-datagrid (clrDgRefresh)="refresh($event)" class="wayne-clr-datagrid">
  <clr-dg-placeholder>{{'MESSAGE.NO_MESSAGE' | translate}}</clr-dg-placeholder>
  <clr-dg-column>
    <ng-container *clrDgHideableColumn="{hidden: false}">
      {{'TITLE.NAME' | translate}}
    </ng-container>
  </clr-dg-column>
  <clr-dg-column>
    <ng-container *clrDgHideableColumn="{hidden: false}">
      {{'CRONJOB.GROUP' | translate}}
    </ng-container>
  </clr-dg-column>
  <clr-dg-column>
    <ng-container *clrDgHideableColumn="{hidden: false}">
      {{'TITLE.STATUS' | translate}}
    </ng-container>
  </clr-dg-column>
  <clr-dg-column>
    <ng-container *clrDgHideableColumn="{hidden: false}">
      {{'CRONJOB.FAIL_REASON' | translate}}
    </ng-container>
  </clr-dg-column>
  <clr-dg-column>
    <ng-container *clrDgHideableColumn="{hidden: false}">
      {{'TITLE.START_TIME' | translate}}
    </ng-container>
  </clr-dg-column>
  <clr-dg-column>
    <ng-container *clrDgHideableColumn="{hidden: false}">
      {{'TITLE.END_TIME' | translate}}
    </ng-container>
  </clr-dg-column>
  <clr-dg-row *clrDgItems="let job of jobs">
    <clr-dg-cell class="copy">{{job.kubeJob.metadata.name}}</clr-dg-cell>
    <clr-dg-cell>{{job.cluster}}</clr-dg-cell>
    <clr-dg-cell>
      <a href="javascript:void(0)" (click)="listPod(job)" class="label"
         [class.label-success]="job.kubeJob.status.detail=='active'"
         [class.label-warning]="job.kubeJob.status.detail=='warnings'">
        {{job.kubeJob.status.detail}}
      </a>
      <a href="javascript:void(0)"
         *ngIf="job.kubeJob.status.warnings"
         (click)="listEvent(job.kubeJob.status.warnings)"
         style="color:#a32100">
        <clr-icon shape="error-standard"></clr-icon>
      </a>
    </clr-dg-cell>
    <clr-dg-cell>
      <span
        *ngIf="job.kubeJob.status.conditions"
      >
      {{job.kubeJob.status.conditions[0]['message']}}
      </span>
    </clr-dg-cell>
    <clr-dg-cell>{{job.kubeJob.status.startTime | date: "yyyy-MM-dd HH:mm:ss"}}</clr-dg-cell>
    <clr-dg-cell>{{job.kubeJob.status.completionTime | date: "yyyy-MM-dd HH:mm:ss"}}</clr-dg-cell>
  </clr-dg-row>
  <clr-dg-footer>
<<<<<<< HEAD
    <ng-container *ngIf="page.totalCount">
      <wayne-select [(ngModel)]="pageSize" style="width: 50px; height: 24px;margin-left: 12px;" inputable>
        <wayne-option *ngFor="let pagesize of pageSizes" [value]="pagesize">{{pagesize}}</wayne-option>
      </wayne-select>
      {{pagination.firstItem + 1}} - {{pagination.lastItem + 1}} 共 {{pagination.totalItems}} 条记录
    </ng-container>
    <span [translate]="'PAGE.TOTAL'" [translateParams]="{value: page.totalCount}"></span>
    <clr-dg-pagination #pagination [clrDgPageSize]="pageSize"></clr-dg-pagination>
=======
    <wayne-paginate
      [(currentPage)]="currentPage"
      [total]="page.totalCount"
      [rate]="0.5"
      [pageSizes]="[5, 10, 25]"
      (sizeChange)="pageSizeChange($event)">
    </wayne-paginate>
>>>>>>> 355476af
  </clr-dg-footer>
</clr-datagrid>
<list-pod [Type]="'job'"></list-pod>
<list-event></list-event><|MERGE_RESOLUTION|>--- conflicted
+++ resolved
@@ -57,16 +57,6 @@
     <clr-dg-cell>{{job.kubeJob.status.completionTime | date: "yyyy-MM-dd HH:mm:ss"}}</clr-dg-cell>
   </clr-dg-row>
   <clr-dg-footer>
-<<<<<<< HEAD
-    <ng-container *ngIf="page.totalCount">
-      <wayne-select [(ngModel)]="pageSize" style="width: 50px; height: 24px;margin-left: 12px;" inputable>
-        <wayne-option *ngFor="let pagesize of pageSizes" [value]="pagesize">{{pagesize}}</wayne-option>
-      </wayne-select>
-      {{pagination.firstItem + 1}} - {{pagination.lastItem + 1}} 共 {{pagination.totalItems}} 条记录
-    </ng-container>
-    <span [translate]="'PAGE.TOTAL'" [translateParams]="{value: page.totalCount}"></span>
-    <clr-dg-pagination #pagination [clrDgPageSize]="pageSize"></clr-dg-pagination>
-=======
     <wayne-paginate
       [(currentPage)]="currentPage"
       [total]="page.totalCount"
@@ -74,7 +64,6 @@
       [pageSizes]="[5, 10, 25]"
       (sizeChange)="pageSizeChange($event)">
     </wayne-paginate>
->>>>>>> 355476af
   </clr-dg-footer>
 </clr-datagrid>
 <list-pod [Type]="'job'"></list-pod>
