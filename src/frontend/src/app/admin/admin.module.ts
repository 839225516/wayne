--- conflicted
+++ resolved
@@ -58,11 +58,8 @@
 import { KubeDaemonsetModule } from './kubernetes/daemonset/kube-daemonset.module';
 import { KubeCronjobModule } from './kubernetes/cronjob/kube-cronjob.module';
 import { KubeJobModule } from './kubernetes/job/kube-job.module';
-<<<<<<< HEAD
+import { KubeReplicasetModule } from './kubernetes/replicaset/kube-replicaset.module';
 import { KubePvcModule } from './kubernetes/pvc/kube-pvc.module';
-=======
-import { KubeReplicasetModule } from './kubernetes/replicaset/kube-replicaset.module';
->>>>>>> a9949bd9
 
 @NgModule({
   imports: [
@@ -114,11 +111,9 @@
     KubeDaemonsetModule,
     KubeCronjobModule,
     KubeJobModule,
-<<<<<<< HEAD
+    KubeReplicasetModule,
+    KubeJobModule,
     KubePvcModule
-=======
-    KubeReplicasetModule
->>>>>>> a9949bd9
   ],
   providers: [
     AdminAuthCheckGuard,
