import { NgModule } from '@angular/core';
import { RouterModule, Routes } from '@angular/router';
import { AdminComponent } from './admin.component';
import { DeploymentComponent } from './deployment/deployment.component';
import { AppComponent } from './app/app.component';
import { TrashAppComponent } from './app/trash-app/trash-app.component';
import { TrashDeploymentComponent } from './deployment/trash-deployment/trash-deployment.component';
import { DeploymentTplComponent } from './deploymenttpl/deploymenttpl.component';
import { TrashDeploymentTplComponent } from './deploymenttpl/trash-deploymenttpl/trash-deploymenttpl.component';
import { ClusterComponent } from './cluster/cluster.component';
import { TrashClusterComponent } from './cluster/trash-cluster/trash-cluster.component';
import { NamespaceComponent } from './namespace/namespace.component';
import { UserComponent } from './user/user.component';
import { GroupComponent } from './group/group.component';
import { PermissionComponent } from './permission/permission.component';
import { SecretComponent } from './secret/secret.component';
import { TrashSecretComponent } from './secret/trash-secret/trash-secret.component';
import { SecretTplComponent } from './secrettpl/secrettpl.component';
import { TrashSecretTplComponent } from './secrettpl/trash-secrettpl/trash-secrettpl.component';
import { TrashNamespaceComponent } from './namespace/trash-namespace/trash-namespace.component';
import { ConfigMapComponent } from './configmap/configmap.component';
import { TrashConfigMapComponent } from './configmap/trash-configmap/trash-configmap.component';
import { ConfigMapTplComponent } from './configmaptpl/configmaptpl.component';
import { TrashConfigMapTplComponent } from './configmaptpl/trash-configmaptpl/trash-configmaptpl.component';
import { CronjobComponent } from './cronjob/cronjob.component';
import { TrashCronjobComponent } from './cronjob/trash-cronjob/trash-cronjob.component';
import { CronjobTplComponent } from './cronjobtpl/cronjobtpl.component';
import { TrashCronjobTplComponent } from './cronjobtpl/trash-cronjobtpl/trash-cronjobtpl.component';
import { AdminAuthCheckGuard } from '../shared/auth/admin-auth-check-guard.service';
import { PersistentVolumeComponent } from './kubernetes/persistentvolume/persistentvolume.component';
import { PersistentVolumeClaimComponent } from './persistentvolumeclaim/persistentvolumeclaim.component';
import {
  TrashPersistentVolumeClaimComponent
} from './persistentvolumeclaim/trash-persistentvolumeclaim/trash-persistentvolumeclaim.component';
import { PersistentVolumeClaimTplComponent } from './persistentvolumeclaimtpl/persistentvolumeclaimtpl.component';
import {
  TrashPersistentVolumeClaimTplComponent
} from './persistentvolumeclaimtpl/trash-persistentvolumeclaimtpl/trash-persistentvolumeclaimtpl.component';
import { AuditLogComponent } from './auditlog/auditlog.component';
import {
  CreateEditPersistentVolumeComponent
} from './kubernetes/persistentvolume/create-edit-persistentvolume/create-edit-persistentvolume.component';
import { ApiKeyComponent } from './apikey/apikey.component';
import { AppReportFormComponent } from './reportform/app/app-reportform.component';
import { OverviewComponent } from './reportform/overview/overview.component';
import { DeployComponent } from './reportform/deploy/deploy.component';
import { StatefulsetComponent } from './statefulset/statefulset.component';
import { TrashStatefulsetComponent } from './statefulset/trash-statefulset/trash-statefulset.component';
import { StatefulsettplComponent } from './statefulsettpl/statefulsettpl.component';
import { TrashStatefulsettplComponent } from './statefulsettpl/trash-statefulsettpl/trash-statefulsettpl.component';
import { DaemonsetComponent } from './daemonset/daemonset.component';
import { TrashDaemonsetComponent } from './daemonset/trash-daemonset/trash-daemonset.component';
import { DaemonsettplComponent } from './daemonsettpl/daemonsettpl.component';
import { TrashDaemonsettplComponent } from './daemonsettpl/trash-daemonsettpl/trash-daemonsettpl.component';
import { ConfigComponent } from './config/config.component';
import { ConfigSystemComponent } from './config/list-config-system/config-system.component';
import { KubernetesDashboardComponent } from './kubernetes/dashboard/dashboard.component';
import { NotificationComponent } from './notification/notification.component';
import { NodesComponent } from './kubernetes/node/nodes.component';
import { ADMINROUTES } from '../../../lib/admin/library-routing-admin';
import { IngressComponent } from './ingress/ingress.component';
import { TrashIngressComponent } from './ingress/trash-ingress/trash-ingress.component';
import { IngressTplComponent } from './ingresstpl/ingresstpl.component';
import { TrashIngressTplComponent } from './ingresstpl/trash-ingresstpl/trash-ingresstpl.component';
import { KubeDeploymentComponent } from './kubernetes/deployment/kube-deployment.component';
import { KubeNamespaceComponent } from './kubernetes/namespace/kube-namespace.component';
import { AutoscaleComponent } from './autoscale/autoscale.component';
import { TrashAutoscaleComponent } from './autoscale/trash-autoscale/trash-autoscale.component';
import { AutoscaletplComponent } from './autoscaletpl/autoscaletpl.component';
import { TrashAutoscaletplComponent } from './autoscaletpl/trash-autoscaletpl/trash-autoscaletpl.component';
import { KubePodComponent } from './kubernetes/pod/kube-pod.component';
import { KubeServiceComponent } from './kubernetes/service/kube-service.component';
import { KubeEndpointComponent } from './kubernetes/endpoint/kube-endpoint.component';
import { KubeConfigmapComponent } from './kubernetes/configmap/kube-configmap.component';
import { KubeSecretComponent } from './kubernetes/secret/kube-secret.component';
import { KubeIngressComponent } from './kubernetes/ingress/kube-ingress.component';
import { KubeStatefulsetComponent } from './kubernetes/statefulset/kube-statefulset.component';
import { KubeDaemonsetComponent } from './kubernetes/daemonset/kube-daemonset.component';
import { KubeCronjobComponent } from './kubernetes/cronjob/kube-cronjob.component';
import { KubeJobComponent } from './kubernetes/job/kube-job.component';
<<<<<<< HEAD
import { KubePvcComponent } from './kubernetes/pvc/kube-pvc.component';
=======
import { KubeReplicasetComponent } from './kubernetes/replicaset/kube-replicaset.component';
>>>>>>> a9949bd9


const routes: Routes = [
  {
    path: 'admin',
    component: AdminComponent,
    canActivate: [AdminAuthCheckGuard],
    canActivateChild: [AdminAuthCheckGuard],
    children: [
      {
        path: '',
        pathMatch: 'full',
        redirectTo: 'reportform/overview'
      },
      {path: 'reportform/deploy', component: DeployComponent},
      {path: 'reportform/overview', component: OverviewComponent},
      {path: 'reportform/app', component: AppReportFormComponent},
      {path: 'auditlog', component: AuditLogComponent},
      {path: 'notification', component: NotificationComponent},
      {path: 'cluster', component: ClusterComponent},
      {path: 'cluster/trash', component: TrashClusterComponent},
      {path: 'app', component: AppComponent},
      {path: 'app/trash', component: TrashAppComponent},
      {path: 'deployment', component: DeploymentComponent},
      {path: 'deployment/trash', component: TrashDeploymentComponent},
      {path: 'deployment/tpl', component: DeploymentTplComponent},
      {path: 'deployment/tpl/trash', component: TrashDeploymentTplComponent},
      {path: 'namespace', component: NamespaceComponent},
      {path: 'namespace/trash', component: TrashNamespaceComponent},
      {path: 'configmap', component: ConfigMapComponent},
      {path: 'configmap/trash', component: TrashConfigMapComponent},
      {path: 'configmap/tpl', component: ConfigMapTplComponent},
      {path: 'configmap/tpl/trash', component: TrashConfigMapTplComponent},
      {path: 'cronjob', component: CronjobComponent},
      {path: 'cronjob/trash', component: TrashCronjobComponent},
      {path: 'cronjob/tpl', component: CronjobTplComponent},
      {path: 'cronjob/tpl/trash', component: TrashCronjobTplComponent},
      {path: 'system/user', component: UserComponent},
      {path: 'system/user/:gid', component: UserComponent},
      {path: 'system/group', component: GroupComponent},
      {path: 'system/permission', component: PermissionComponent},
      {path: 'secret', component: SecretComponent},
      {path: 'secret/trash', component: TrashSecretComponent},
      {path: 'secret/tpl', component: SecretTplComponent},
      {path: 'secret/tpl/trash', component: TrashSecretTplComponent},
      {path: 'persistentvolumeclaim', component: PersistentVolumeClaimComponent},
      {path: 'persistentvolumeclaim/trash', component: TrashPersistentVolumeClaimComponent},
      {path: 'persistentvolumeclaim/tpl', component: PersistentVolumeClaimTplComponent},
      {path: 'persistentvolumeclaim/tpl/trash', component: TrashPersistentVolumeClaimTplComponent},
      {path: 'apikey', component: ApiKeyComponent},
      {path: 'statefulset', component: StatefulsetComponent},
      {path: 'statefulset/trash', component: TrashStatefulsetComponent},
      {path: 'statefulset/tpl', component: StatefulsettplComponent},
      {path: 'statefulset/tpl/trash', component: TrashStatefulsettplComponent},
      {path: 'daemonset', component: DaemonsetComponent},
      {path: 'daemonset/trash', component: TrashDaemonsetComponent},
      {path: 'daemonset/tpl', component: DaemonsettplComponent},
      {path: 'daemonset/tpl/trash', component: TrashDaemonsettplComponent},
      {path: 'config/database', component: ConfigComponent},
      {path: 'config/system', component: ConfigSystemComponent},
      {path: 'kubernetes/dashboard', component: KubernetesDashboardComponent},
      {path: 'kubernetes/dashboard/:cluster', component: KubernetesDashboardComponent},
      {path: 'kubernetes/node', component: NodesComponent},
      {path: 'kubernetes/node/:cluster', component: NodesComponent},
      {path: 'kubernetes/persistentvolume', component: PersistentVolumeComponent},
      {path: 'kubernetes/persistentvolume/:cluster', component: PersistentVolumeComponent},
      {path: 'kubernetes/persistentvolume/:cluster/edit/:name', component: CreateEditPersistentVolumeComponent},
      {path: 'kubernetes/persistentvolume/:cluster/edit', component: CreateEditPersistentVolumeComponent},
      {path: 'ingress', component: IngressComponent},
      {path: 'ingress/trash', component: TrashIngressComponent},
      {path: 'ingress/tpl', component: IngressTplComponent},
      {path: 'ingress/tpl/trash', component: TrashIngressTplComponent},
      {path: 'hpa', component: AutoscaleComponent},
      {path: 'hpa/trash', component: TrashAutoscaleComponent},
      {path: 'hpa/tpl', component: AutoscaletplComponent},
      {path: 'hpa/tpl/trash', component: TrashAutoscaletplComponent},
      {path: 'kubernetes/deployment', component: KubeDeploymentComponent},
      {path: 'kubernetes/deployment/:cluster', component: KubeDeploymentComponent},
      {path: 'kubernetes/namespace', component: KubeNamespaceComponent},
      {path: 'kubernetes/namespace/:cluster', component: KubeNamespaceComponent},
      {path: 'kubernetes/pod', component: KubePodComponent},
      {path: 'kubernetes/pod/:cluster', component: KubePodComponent},
      {path: 'kubernetes/service', component: KubeServiceComponent},
      {path: 'kubernetes/service/:cluster', component: KubeServiceComponent},
      {path: 'kubernetes/endpoint', component: KubeEndpointComponent},
      {path: 'kubernetes/endpoint/:cluster', component: KubeEndpointComponent},
      {path: 'kubernetes/configmap', component: KubeConfigmapComponent},
      {path: 'kubernetes/configmap/:cluster', component: KubeConfigmapComponent},
      {path: 'kubernetes/secret', component: KubeSecretComponent},
      {path: 'kubernetes/secret/:cluster', component: KubeSecretComponent},
      {path: 'kubernetes/ingress', component: KubeIngressComponent},
      {path: 'kubernetes/ingress/:cluster', component: KubeIngressComponent},
      {path: 'kubernetes/statefulset', component: KubeStatefulsetComponent},
      {path: 'kubernetes/statefulset/:cluster', component: KubeStatefulsetComponent},
      {path: 'kubernetes/daemonset', component: KubeDaemonsetComponent},
      {path: 'kubernetes/daemonset/:cluster', component: KubeDaemonsetComponent},
      {path: 'kubernetes/cronjob', component: KubeCronjobComponent},
      {path: 'kubernetes/cronjob/:cluster', component: KubeCronjobComponent},
      {path: 'kubernetes/job', component: KubeJobComponent},
      {path: 'kubernetes/job/:cluster', component: KubeJobComponent},
<<<<<<< HEAD
      {path: 'kubernetes/persistentvolumeclaim', component: KubePvcComponent},
      {path: 'kubernetes/persistentvolumeclaim/:cluster', component: KubePvcComponent},
=======
      {path: 'kubernetes/replicaset', component: KubeReplicasetComponent},
      {path: 'kubernetes/replicaset/:cluster', component: KubeReplicasetComponent},
>>>>>>> a9949bd9
      ...ADMINROUTES
    ]
  }
];

@NgModule({
  imports: [RouterModule.forChild(routes)],
  exports: [RouterModule]
})
export class AdminRoutingModule {
}<|MERGE_RESOLUTION|>--- conflicted
+++ resolved
@@ -78,11 +78,8 @@
 import { KubeDaemonsetComponent } from './kubernetes/daemonset/kube-daemonset.component';
 import { KubeCronjobComponent } from './kubernetes/cronjob/kube-cronjob.component';
 import { KubeJobComponent } from './kubernetes/job/kube-job.component';
-<<<<<<< HEAD
 import { KubePvcComponent } from './kubernetes/pvc/kube-pvc.component';
-=======
 import { KubeReplicasetComponent } from './kubernetes/replicaset/kube-replicaset.component';
->>>>>>> a9949bd9
 
 
 const routes: Routes = [
@@ -183,13 +180,10 @@
       {path: 'kubernetes/cronjob/:cluster', component: KubeCronjobComponent},
       {path: 'kubernetes/job', component: KubeJobComponent},
       {path: 'kubernetes/job/:cluster', component: KubeJobComponent},
-<<<<<<< HEAD
       {path: 'kubernetes/persistentvolumeclaim', component: KubePvcComponent},
       {path: 'kubernetes/persistentvolumeclaim/:cluster', component: KubePvcComponent},
-=======
       {path: 'kubernetes/replicaset', component: KubeReplicasetComponent},
       {path: 'kubernetes/replicaset/:cluster', component: KubeReplicasetComponent},
->>>>>>> a9949bd9
       ...ADMINROUTES
     ]
   }
