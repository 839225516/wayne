{
  "ACCOUNT": {
    "GO_BACK": "进入后台",
    "LOGOUT": "注销登录"
  },
  "ACTION": {
    "ADD_DATA": "添加数据",
    "ALLOW": "允许",
    "CANCEL_COLLECTED": "取消收藏",
    "CHOOSE_SHOW_COLUMN": "请勾选需要展示的列",
    "COLLECT": "收藏",
    "CREATE": "创建",
    "DELETE": "删除",
    "DELETE_DATA": "删除数据",
    "DETAIL": "详情",
    "EDIT": "编辑",
    "FOLD": "收起",
    "FORBID": "禁止",
    "FORCE_DROP": "强制下线",
    "LOOK_UP": "查看",
    "MONITOR": "监控",
    "REFRESH": "刷新",
    "REPLACE": "替代",
    "UNFOLD": "展开"
  },
  "BUTTON": {
    "ACTIONS": "Actions",
    "ADD_CONTAINER": "添加容器",
    "ADVANCED_CONFIG": "高级配置",
    "BROWSE": "Browse",
    "CANCEL": "取消",
    "CLONE": "克隆",
    "CLOSE": "CLOSE",
    "CONFIRM": "确认",
    "COPY": "COPY",
    "DELETE": "删除",
    "DELETE_ALL": "删除所有",
    "DELETE_PERMANENTLY": "彻底删除",
    "DETAIL": "详情",
    "COMPARE_TEMPLATES": "对比模板",
    "DROP": "下线",
    "EDIT": "编辑",
    "HISTORY": "发布历史",
    "LANG_UP": "挂起",
    "LOG_IN": "LOG IN",
    "MORE_INFO": "More info...",
    "NEGATIVE": "NEGATIVE",
    "NO": "NO",
    "NO_FILE": "No file selected",
    "OK": "OK",
    "RELEASE": "发布",
    "REPLICATE": "REPLICATE",
    "RESTART": "重启",
    "RESTORE": "恢复",
    "SAVE": "SAVE",
    "SEND": "SEND",
    "SIGN_UP": "SIGN UP",
    "SIGN_UP_LINK": "Sign up for an account",
    "SUBMIT": "提交",
    "SWITCH": "SWITCH",
    "TEST_LDAP": "TEST LDAP SERVER",
    "TEST_MAIL": "TEST MAIL SERVER",
    "TMP_DETAIL": "模板详情",
    "UPLOAD": "Upload",
    "YES": "YES"
  },
  "CLUSTER": {
    "CPU_PERCENT": "Cpu 使用 / Cpu 总量（核）",
    "MEMORY_PERCENT": "内存使用 / 内存总量（G）",
    "RESOURCE_LIST": "机房资源列表"
  },
  "CONFIGMAP": {
    "CREATE": "创建配置集",
    "CREATE_EDIT_TMP": {
      "CLUSTER_MESSAGE": "需要先在后台配置 Namespace 可用集群才可以创建配置集"
    },
    "CREATE_TMP": "创建配置集模板",
    "DELETE": "删除配置集",
    "EDIT": "编辑配置集"
  },
  "HPA": {
    "CREATE": "创建 HPA",
    "CREATE_TEMPLATE": "创建 HPA 模板",
    "DELETE": "删除 HPA",
    "EDIT": "编辑 HPA",
    "CREATE_EDIT": {
      "CLUSTER_MESSAGE": "需要先在后台配置 Namespace 可用集群才可以创建 HPA"
    },
    "TIP": {
      "VIEW_STATUS": "查看 HPA 状态"
    }
  },
  "HPA_ADMIN": {
    "RULE": "HPA 名称不符合规范，验证规则",
    "CREATE_HPA": "创建 HPA",
    "HPA_LIST": "HPA 列表",
    "HPA_DELETE_LIST": "已删除 HPA 列表",
    "CREATE_HPA_TEMPLATE": "创建 HPA 模板",
    "HPA_TEMPLATE_LIST": "HPA 模板列表",
    "HPA_TEMPLATE_DELETE_LIST": "已删除 HPA 模板列表"
  },
  "COPY": {
    "SEARCH_COMMAND": "复制查询命令",
    "SUCCESS": "复制成功"
  },
  "CREATE": {},
  "CRONJOB": {
    "JOB": "任务列表",
    "CONFIG": "计划任务配置",
    "CONFIG_MESSAGE": "k8s 调度任务的时区是 UTC(+0)，按小时定期执行的任务，请减去8小时调整为北京时区(+8)<br>例如想在北京时间每天11点(0 11 * * *)执行定时任务，则设置为(0 2 * * *)",
    "CREATE": "创建计划任务",
    "CREATE_EDIT": {
      "CLUSTER_MESSAGE": "需要先在后台配置 Namespace 可用集群才可以创建计划任务"
    },
    "CREATE_TMP": "创建计划任务模板",
    "DELETE": "删除计划任务",
    "DELETE_LIST": "已删除计划任务列表",
    "EDIT": "编辑计划任务",
    "ERROR_EVENT": "错误事件",
    "ERROR_REASON": "错误原因",
    "EXPRESSION": "cron 表达式",
    "EXPRESSION_MESSAGE": "cron 表达式填写不正确",
    "FAIL_REASON": "失败原因",
    "GROUP": "所属集群",
    "LIST": "计划任务列表",
    "MAX_EXECUTE_TIME": "最大执行时间",
    "MAX_EXECUTE_TIME_MESSAGE": "任务执行后，最大的执行时间，超出后会被中止",
    "PARALLEL_STRATEGY": "并行策略",
    "PARALLEL_STRATEGY_MESSAGE": "允许:支持并行 JOB;禁止:如果之前的 JOB 未完成，下一个 JOB 禁止启动;替代:会取消当前未完成 JOB，替换成新 JOB",
    "RUN_CYCLE": "运行周期",
    "RUN_CYCLE_MESSAGE": "计划任务的定时周期,cron 表达式",
    "TIMER": "次数"
  },
  "CRONJOB_ADMIN": {
    "CRONJOB_CREATE": "创建计划任务",
    "TPL": {
      "LIST": "计划任务模版列表",
      "CREATE": {
        "CONFIGMAP": "配置集",
        "TEMPLATE": "模版"
      }
    }
  },
  "DAEMONSET": {
    "CREATE": "创建守护进程集",
    "CREATE_EDIT": {
      "CLUSTER_MESSAGE": "需要先在后台配置 Namespace 可用集群才可以创建守护进程集"
    },
    "CREATE_TMP": "创建守护进程集模板",
    "DELETE": "删除守护进程集",
    "EDIT": "编辑守护进程集"
  },
  "DAEMONSET_ADMIN": {
    "CREATE": {
      "APP": "应用",
      "METADATA": "元数据",
      "RULE": "部署名称不符合规范，验证规则"
    },
    "DAEMONSET_CREATE": "创建守护进程",
    "DAEMONSET_LIST": "守护进程列表",
    "TRASH": {
      "DAEMONSET_DELETE_LIST": "已删除守护进程集列表"
    },
    "TPL": {
      "DAEMONSET_TPL_LIST": "守护进程集模版列表",
      "DAEMONSET_TPL_CREATE": "创建守护进程集模版",
      "CREATE": {
        "CONFIGMAP": "守护进程集",
        "TEMPLATE": "模板"
      },
      "TRASH": {
        "DAEMONSET_TPL_DELETE_LIST": "已删除守护进程集模版列表"
      }
    }
  },
  "DEPLOYMENT": {
    "CREATE": "创建部署",
    "CREATE_EDIT": {
      "CLUSTER_MESSAGE": "需要先在后台配置 Namespace 可用集群才可以创建部署"
    },
    "CREATE_TMP": "创建部署模板",
    "DELETE": "删除部署",
    "EDIT": "编辑部署",
    "NUM": "部署份数"
  },
  "DEPLOYMENT_ADMIN": {
    "CREATE": {
      "APPLYMENT": "应用",
      "METADATA": "元数据"
    },
    "DEPLOYMENT_CREATE": "创建部署",
    "DEPLOYMENT_LIST": "部署列表",
    "TMP": {
      "CREATE": {
        "DEPLOYMENT": "部署",
        "DESCRIPTION": "描述",
        "TMP": "模版"
      },
      "DEPLOYMENT_TMP_CREATE": "创建部署模版",
      "DEPLOYMENT_TMP_LIST": "部署模版列表",
      "TRASH": {
        "DEPLOYMENT_DELETE_LIST": "已删除部署模版列表"
      }
    },
    "TRASH": {
      "DEPLOYMENT_DELETE_LIST": "已删除部署列表"
    }
  },
  "EVENT": {
    "ERROR": "错误事件",
    "ERROR_MESSAGE": "错误信息",
    "FINISH_CHECK_TIME": "最后检查时间"
  },
  "HISTORY": {
    "RELEASE_TIME": "发布时间",
    "RELEASE_USER": "发布者",
    "TMP_ID": "模版 ID"
  },
  "INGRESS": {
    "CREATE_EDIT": {
      "CLUSTER_MESSAGE": "需要先在后台配置 Namespace 可用集群才可以创建 Ingress"
    }
  },
  "LIMIT": {
    "MEMORY": "内存限制",
    "STATEFULSET": "状态副本集份数超过系统最大限制"
  },
  "MENU": {
    "API_KEYS": "API 密钥",
    "APP": "项目",
    "APP_OVERVIEW": "项目概览",
    "AUDIT_LOD": "审计日志",
    "BG_HOME": "后台首页",
    "CLUSTER": "集群",
    "CLUSTER_LIST": "集群列表",
    "CONFIGMAP": "配置集",
    "CONFIGMAP_LIST": "配置集列表",
    "CONFIGURATION": "配置",
    "CRONJOB": "计划任务",
    "CRONJOB_LIST": "计划任务列表",
    "DAEMONSET": "守护进程集",
    "DAEMONSET_LIST": "守护进程集列表",
    "DASHBOARD": "控制台",
    "DATABASE_CONFIGURATION": "数据库配置",
    "DEPARTMENT": "部门概览",
    "DEPLOYMENT": "部署",
    "DEPLOYMENT_LIST": "部署列表",
    "AUTO_POD_SCALE": "自动水平伸缩",
    "K8S": "Kubernetes",
    "LIST": "列表",
    "MEMBER": "成员列表",
    "NAMESPACE": "命名空间",
    "NAME_SPACE_LIST": "命名空间列表",
    "NODE": "主机",
    "NOTIFICATION": "通知",
    "NOTIFICATION_AUDIT": "通知审计",
    "OVERVIEW": "概览",
    "PERMISSION": "权限",
    "PERMISSION_LIST": "权限列表",
    "PLATFORM_OVERVIEW": "平台概览",
    "PRODUCT": "项目列表",
    "PROJECT_REPORT": "项目报表",
    "PV": "持久化存储",
    "PVC": "PVC",
    "PVC_LIST": "PVC 列表",
    "HPA_LIST": "自动水平伸缩列表",
    "RECYCLED": "回收站",
    "RELEASE_RECORD": "上线记录",
    "RELEASE_STATISTICS": "上线统计",
    "ROLE_LIST": "角色列表",
    "SECRET": "加密字典",
    "SECRET_LIST": "加密字典列表",
    "SERVICE": "负载均衡",
    "SERVICE_LIST": "负载均衡列表",
    "INGRESS": "Ingress",
    "INGRESS_LIST": "Ingress 列表",
    "SOURCE_STAT": "资源统计",
    "STATEFULSET": "状态副本集",
    "STATEFULSET_LIST": "状态副本集列表",
    "SYSTEM_CONFIGURATION": "系统配置",
    "SYSTEM_STATISTICS": "系统统计",
    "TEMPLATE_LIST": "模版列表",
    "TEMPLATE_RECYCLED": "回收站",
    "USER_LIST": "用户列表",
    "VIEW_MONITOR": "查看监控"
  },
  "MESSAGE": {
    "ANNOUNCEMENT": "公告",
    "DATA_CONTENT": "数据内容",
    "ERROR": "错误信息",
    "FORCE_DROP": "确认资源已经不存在于 Kubernetes，可以打开此开关强制下线",
    "NONE": "无通知",
    "NO_MESSAGE": "暂无数据！",
    "NO_USER": "用户不存在",
    "ONLY_ONLINE_TEMPLATE": "只显示上线模板",
    "READED": "已读",
    "SEND": "广播了",
    "UNREAD": "未读",
    "VIEW_TOKEN": "查看 token"
  },
  "NAV": {
    "LANG": "语言"
  },
  "OF": "的",
  "OTHER": "其他",
  "PAGE": {
    "PAGE": "页",
    "TOTAL": "共 {{value}} 条记录"
  },
  "PLACEHOLDER": {
    "APP_NAME": "英文小写，中划线分隔",
    "CHOOSE": "点击选择",
    "CIPHER": "用于简单验证请求是平台发出（可选）",
    "COMMAND": "多个命令换行输入，例如: \n/bin/healthz.sh\n--arg1\nfoo\n--arg2\nbar",
    "CONFIG_KEY": "配置 key",
    "CONFIG_VALUE": "配置 value",
    "DELIVERY_ADDR": "推送地址",
    "DICT_KEY": "字典 key",
    "DICT_VALUE": "字典 value",
    "ENGLISH_NAME": "英文小写",
    "ENVIRONMENT": "为所有环境变量添加相同的前缀，可为空",
    "EXPIRE_TIME": "单位秒，0代表永久有效",
    "NAME": "名称",
    "PRODUCT": "点击输入筛选过滤项目",
    "SECOND": "单位秒",
    "SELECTOR_NAME": "selector 名称",
    "SELECTOR_VALUE": "selector 值",
    "STATEFULSET": "状态副本集份数",
    "URL_ADDR": "调用 URL 地址"
  },
  "POD": {
    "CONTAINER": "容器",
    "DATA_UPDATE": "数据实时更新: ",
    "ENTER_CONTAINER": "进入容器",
    "LIST": "Pod 列表",
    "LOG": "日志",
    "LOG_COMMAND": "日志命令",
    "LOG_SHOW_ROWS": "日志显示行数",
    "NAME": "节点名称",
    "RESTART_NUM": "重启次数"
  },
  "PVC": {
    "ACCESS_PATTERN": "访问模式",
    "ACTIVATE_STORAGE": "激活存储",
    "ADD_LABEL": "添加标签",
    "ALLOW_USER_LOGIN": "允许用户登录",
    "ASSOCIATED_LABEL": "关联标签",
    "CHECK_FILE": "校验文件",
    "CONTAINER_NUM": "容量大小",
    "CREATE": "创建 PVC",
    "CREATE_EDIT_TMP": {
      "CLUSTER_MESSAGE": "需要先在后台配置 Namespace 可用集群才可以创建 PVC"
    },
    "CREATE_MESSAGE": "PVC 创建之后无法修改，若要修改 PVC 请先下线已有 PVC，再重新发布",
    "CREATE_SNAPSHOOT": "创建快照",
    "CREATE_TMP": "创建 PVC 模板",
    "DEACTIVATED_STORAGE": "反激活存储",
    "DELETE": "删除 PVC",
    "DELETE_LABEL": "删除标签",
    "DELETE_SNAPSHOOT": "删除快照",
    "DEPLOYMENT_STATUS": "PVC 部署状态",
    "EDIT": "编辑 PVC",
    "FILE_SYSTEM_STATUS": "文件系统状态",
    "FORCE_OFFLINE_USER": "强制下线用户",
    "PV_NAME": "PV 名称",
    "RECORD": "共{{value}}条快照记录",
    "ROLLBACK_SNAPSHOOT": "回滚快照",
    "SIZE": "大小",
    "SNAPSHOOT_VERSION": "快照版本",
    "VIEW_USER_PASS": "查看用户名密码"
  },
  "RULE": {
    "CONTAINER": "英文，dns 域名规则",
    "CPU": "CPU 大小应该在0~{{value}}核之间",
    "MEMORY": "内存大小应该在0~{{value}}G 之间",
    "NAME": "名称不符合格式要求",
    "NUMBER": "数量应为数字或百分比",
    "REGEXT": "不符合规范，验证规则",
    "SCROLL": "滚动更新中最多可超过指定实例的总数量,数字或百分比",
    "URL": "Url 不符合格式要求"
  },
  "SECRET": {
    "CREATE": "创建加密字典",
    "CREATE_EDIT_TMP": {
      "CLUSTER_MESSAGE": "需要先在后台配置 Namespace 可用集群才可以创建加密字典"
    },
    "CREATE_TMP": "创建加密字典模板",
    "DELETE": "删除加密字典",
    "EDIT": "编辑加密字典"
  },
  "SERVICE": {
    "CREATE_EDIT_TEMPLATE": {
      "CREATE_SERVICE_TEMPLATE": "创建负载均衡模版",
      "RELEASE_DECLARE": "发布说明",
      "USE_OUTER_IP": "启用外部IP",
      "USE_OUTER_IP_DESCRIPTION": "如需在集群外部访问请勾选此选项,分配LVS会自动勾选此选项",
      "USE_CONFIGMAP_IP": "启用集群IP",
      "USE_CONFIGMAP_IP_DESCRIPTION": "如需启用内部集群DNS或者集启用外部IP请勾选此选项",
      "PORT": "端口",
      "TARGET_PORT": "目标端口",
      "DELETE_PORT": "删除端口",
      "ADD_PORT": "添加端口",
      "PROTOCOL_TYPE": "协议类型",
      "ALLOT_LVS": "分配LVS",
      "LVS_PRICE": "金额: {{value}} 元",
      "RELATE_LABEL": "关联标签",
      "SELECTOR_NAME": "selector名称",
      "SELECTOR_VALUE": "selector值",
      "DELETE_LABEL": "删除标签",
      "ADD_LABEL": "添加标签",
      "TOTAL_PRICE": "费用总计：{{value}} 元/月",
      "CREATE_SUCCESS": "创建负载均衡模版成功！"
    }
  },
  "SHARED": {
    "DIFF": {
      "CHECK_DATA": "请检查数据",
      "TMP_LESS": "请选择两个模板",
      "TMP_MORE": "选择多个模板仅对比两个",
      "TRANS_ERROR": "模板切换失败，请检查数据"
    },
    "COMPONENT": {
      "RESOURCE_LIMIT": {
        "CPU_LIMIT": "CPU 限制",
        "CPU_LIMIT_UNIT": "核",
        "CPU_LIMIT_PERCENT": "CPU 限制百分比",
        "MEMORY_LIMIT": "内存限制",
        "MEMORY_LIMIT_PERCENT": "内存限制百分比",
        "REPLICA_LIMIT": "副本数限制",
        "REPLICA_LIMIT_UNIT": "份"
      }
    }
  },
  "STATEFULSET": {
    "CREATE": "创建状态副本集",
    "CREATE_EDIT": {
      "CLUSTER_MESSAGE": "需要先在后台配置 Namespace 可用集群才可以创建状态副本集"
    },
    "CREATE_TMP": "创建状态副本集模板",
    "DELETE": "删除状态副本集",
    "EDIT": "编辑状态副本集",
    "TITLE": "状态副本集"
  },
  "STATEFULSET_ADMIN": {
    "CREATE": {
      "APP": "应用",
      "METADATE": "元数据",
      "RULE": "部署名称不符合规范，验证规则"
    },
    "STATEFULSET_CREATE": "创建状态副本集",
    "STATEFULSET_LIST": "状态副本集列表",
    "TRASH": {
      "STATEFULSET_DELETE_LIST": "已删除状态副本集列表"
    }
  },
  "TITLE": {
    "ACTION": "操作",
    "ALL_CONTENT": "所有内容",
    "AVAIL_ITEM": "可选项",
    "BELONG_APP": "所属项目",
    "CONTAINER": "容器",
    "CHOOSED_ITEM": "已选项",
    "CLUSTER": "机房",
    "COLLECTED": "已收藏",
    "CONFIG_CLUSTER": "配置机房",
    "CPU_USAGE": "CPU使用(核)",
    "CPU_USAGE_SHORT": "CPU使用(核)",
    "CREATE_APP": "创建项目",
    "CREATE_TIME": "创建时间",
    "CREATE_USER": "创建者",
    "DEPARTMENT_NAME": "部门名称",
    "DEPLOY_FREQ": "部署上线频数",
    "DESCRIPTION": "描述",
    "EXPIRE_TIME": "过期时间",
    "EXPLAIN": "说明",
    "FINISH_TIME": "结束时间",
    "GROUP": "所属群组",
    "LATE_DAY": "最近 {{value}} 天",
    "LIST": "列表",
    "MEMBER_CONTECT": "关联部门用户",
    "MEMBER_LIST": "部门用户列表",
    "MEMORY_USAGE": "内存使用(G)",
    "MEMORY_USAGE_SHORT": "内存使用(G)",
    "MESSAGE": "信息",
    "METADATA": "元数据",
    "NAME": "名称",
    "NAMESPACE": "命名空间",
    "ONLINE_CLUSTER": "上线机房",
    "RELEASE": "发布",
    "RELEASE_EXPLAIN": "发布说明",
    "ROLE": "角色",
    "SCHEDULING_INTERVAL": "调度间隔",
    "SHOW_COLUMN": "展示列",
    "START_STATUS": "启用状态",
    "START_TIME": "开始时间",
    "END_TIME": "结束时间",
    "STATUS": "状态",
    "TEMPLATE": "模板",
    "TOTAL": "总量",
    "USER": "用户",
    "VERSION": "版本",
    "COPY_INTERVAL": "副本区间"
  },
  "TIP": {
    "REGULAR_NAME": "名称不符合规范，验证规则[a-z]([-a-z0-9]*[a-z0-9])?"
  },
  "TEMPLATE": {
    "ADD_ENVIRONMENT": "添加环境变量",
    "ADD_GROUP": "批量加载",
    "ADD_ONE": "逐个加载",
    "CHECK_CYCLE": "检查周期",
    "CHECK_CYCLE_MESSAGE": "单位秒，执行检查间隔",
    "CHECK_DELAY": "检查延迟",
    "CHECK_DELAY_MESSAGE": "单位秒，启动多久之后开始存活检查，适用于启动时间较长的服务",
    "CONFIGMAP_KEY": "配置集 key",
    "CONFIGMAP_NAME": "配置集名称",
    "CONTAINER": "容器",
    "CONTAINER_CONFIG": "容器配置",
    "CONTAINER_NAME": "容器名称",
    "CORE_NUM": "CPU 核数",
    "DELETE_CONTAINER": "删除容器",
    "DELETE_ENVIRONMENT": "删除环境变量",
    "DELETE_UPDATE": "仅删除时更新",
    "ENVIRONMENT_NAME": "环境变量名称",
    "ENVIRONMENT_NUM": "环境变量值",
    "ENVIRONMENT_VAR": "环境变量配置",
    "EXECUTE_COMMAND": "执行命令",
    "EXTEND_TIME": "超时时间",
    "EXTEND_TIME_MESSAGE": "单位秒，请求超时时间",
    "FAIL_NUM": "失败重试次数",
    "HTTP_REQUEST": "HTTP 请求",
    "IMAGE_ADDRESS": "镜像地址",
    "IMAGE_CONFIG": "镜像配置",
    "LIFE_CYCLE": "生命周期",
    "LIFE_CYCLE_MESSAGE": "容器生命周期钩子，可以在 postStart/preStop 两个阶段定义额外的操作",
    "LIVE_CHECK": "存活检查",
    "LIVE_CHECK_MESSAGE": "定期检查容器状态，检查失败将会重启容器（适用于可能假死并需要重启的服务）",
    "LOAD_CONFIGMAP": "从配置集加载",
    "LOAD_ENVIRONMENT": "自定义环境变量",
    "LOAD_GROUP": "批量加载",
    "LOAD_GROUP_MESSAGE": "批量从配置集或加密字典加载环境变量",
    "LOAD_SECRET": "从加密字典加载",
    "MAX_LIMIT": "最大不可用",
    "MEMORY_NUM": "内存容量",
    "NOT_USE": "不启用",
    "PRICE_TOTAL": "单实例费用总计：",
    "REBUILD": "删除重建",
    "RELEASE_EXPLAIN": "发布说明",
    "RELEASE_MESSAGE": "发布信息",
    "REQUEST_HTTP_PORT": "请求 HTTP 端口",
    "REQUEST_TCP_PORT": "请求 TCP 端口",
    "REQUEST_URL": "请求 URL",
    "SAFE_QUIT": "安全退出",
    "SCROLL_NUM": "滚动数量",
    "SCROLL_UPDATE": "滚动更新",
    "SECRET_KEY": "加密字典 key",
    "SECRET_NAME": "加密字典名称",
    "SUPPORT_ENVIRONMENT_MESSAGE": "其它类型的环境变量只支持高级模式编辑",
    "TCP_PORT": "TCP 端口",
    "UPDATE_STRATEGY": "更新策略",
    "UPDATE_WAY": "更新方式",
    "USABLE_CHECK": "可用性检查（建议开启）",
    "USABLE_CHECK_WAY": "可用性检查方式",
    "USABLE_MESSAGE": "定期检查服务状态，只有检查通过才会提供服务，检查失败将会从可用服务列表移除",
    "RESOURCE_CONFIG": "资源配置",
    "SCHEDULING_CONFIG": "调度配置",
    "TYPE": "类型",
    "NAME": "名称",
    "MIN_REPLICAS": "最小副本数",
    "MAX_REPLICAS": "最大副本数",
    "CPU_THRESHOLD": "CPU 负载阈值"
  },
  "UNIT": {
    "CORE": "核",
    "CPU": "单位个",
    "MEMORY": "单位 G",
    "PIECE": "份",
    "PRICE": "元/月",
    "SECOND": "秒"
  },
  "USER": {
    "APP_NAME": "项目名称",
    "APP_USER_LIST": "项目用户列表",
    "CONNECT_APP_USER": "关联项目用户",
    "GROUP": "群组",
    "LOGIN_COMMAND": "登录命令",
    "LOGIN_PASS": "登录密码",
    "MESSAGE": "用户信息",
    "NAME": "用户名称",
    "NO_USER": "用户不存在"
  },
  "WEBHOOK": {
    "ADDRESS": "地址",
    "CIPHER": "暗号",
    "CREATE": "创建新的{{ value }}",
    "FOCUS_EVENT": "关注事件",
    "TITLE": "{{ value }}列表"
  },
  "ADMIN": {
    "KUBERNETES": {
      "ACTION": {
        "EDIT": "查看/编辑",
        "MIGRATION": "迁移",
        "DELETE": "删除",
        "FORCEDELETE": "强制删除",
        "REFRESH": "刷新"
      },
      "LABEL": {
        "NAMESPACE": "命名空间:"
      },
      "TITLE": {
        "DETAIL": "详情"
      },
      "MESSAGE": {
        "CREATE": "创建成功！",
        "DELETE": "删除成功！",
        "UPDATE": "更新成功！"
      },
      "POD": {
        "CREATE": "创建 Pod",
        "LIST": {
          "NAME": "名称",
          "LABEL": "标签",
          "IMAGES": "镜像",
          "STATUS": "状态",
          "PODIP": "PodIP",
          "NODE": "主机节点",
          "RESTARTCOUNT": "重启次数",
          "AGE": "启动时间"
        }
      },
      "SERVICE": {
        "CREATE": "创建 Service",
        "LIST": {
          "NAME": "名称",
          "TYPE": "类型",
          "LABEL": "标签",
          "CLUSTERIP": "集群 IP",
          "PORT": "端口",
          "EXTERNALIP": "ExternalIP",
          "AGE": "启动时间"
        }
      },
      "ENDPOINT": {
        "CREATE": "创建 Endpoint",
        "LIST": {
          "NAME": "名称",
          "PORT": "端口",
          "IP": "IP",
          "AGE": "启动时间"
        }
      },
      "CONFIGMAP": {
        "CREATE": "创建 ConfigMap",
        "LIST": {
          "NAME": "名称",
          "LABEL": "标签",
          "AGE": "启动时间"
        }
      },
      "SECRET": {
        "CREATE": "创建 Secret",
        "LIST": {
          "NAME": "名称",
          "TYPE": "类型",
          "LABEL": "标签",
          "AGE": "启动时间"
        }
      },
      "INGRESS": {
        "CREATE": "创建 Ingress",
        "LIST": {
          "NAME": "名称",
          "LABEL": "标签",
          "AGE": "启动时间"
        }
      },
      "STATEFULSET": {
        "CREATE": "创建 StatefulSet",
        "LIST": {
          "NAME": "名称",
          "LABEL": "标签",
          "AGE": "启动时间",
          "IMAGES": "镜像",
          "STATUS": "状态"
        }
      },
      "DAEMONSET": {
        "CREATE": "创建 DaemonSet",
        "LIST": {
          "NAME": "名称",
          "LABEL": "标签",
          "AGE": "启动时间",
          "IMAGES": "镜像",
          "STATUS": "状态"
        }
      },
      "CRONJOB": {
        "CREATE": "创建 CronJob",
        "LIST": {
          "NAME": "名称",
          "LABEL": "标签",
          "AGE": "启动时间",
          "IMAGES": "镜像",
          "SCHEDULE": "计划",
          "SUSPEND": "挂起",
          "ACTIVE": "活跃中",
          "LAST_SCHEDULE": "最近调度",
          "STATUS": "状态"
        }
      },
      "JOB": {
        "CREATE": "创建 Job",
        "LIST": {
          "NAME": "名称",
          "LABEL": "标签",
          "AGE": "启动时间",
          "IMAGES": "镜像",
          "STATUS": "状态"
        }
      },
<<<<<<< HEAD
      "PVC": {
        "CREATE": "创建 PVC",
=======
      "REPLICASET": {
        "CREATE": "创建 ReplicaSet",
>>>>>>> a9949bd9
        "LIST": {
          "NAME": "名称",
          "LABEL": "标签",
          "AGE": "启动时间",
<<<<<<< HEAD
          "STATUS": "状态",
          "STORAGE": "容量",
          "ACCESSMODES": "访问模式",
          "PV": "PV",
          "STORAGECLASS": "StorageClass"
=======
          "IMAGES": "镜像",
          "STATUS": "状态"
>>>>>>> a9949bd9
        }
      }
    }
  }
}<|MERGE_RESOLUTION|>--- conflicted
+++ resolved
@@ -719,27 +719,27 @@
           "STATUS": "状态"
         }
       },
-<<<<<<< HEAD
       "PVC": {
         "CREATE": "创建 PVC",
-=======
-      "REPLICASET": {
-        "CREATE": "创建 ReplicaSet",
->>>>>>> a9949bd9
         "LIST": {
           "NAME": "名称",
           "LABEL": "标签",
           "AGE": "启动时间",
-<<<<<<< HEAD
           "STATUS": "状态",
           "STORAGE": "容量",
           "ACCESSMODES": "访问模式",
           "PV": "PV",
           "STORAGECLASS": "StorageClass"
-=======
+        }
+      },
+      "REPLICASET": {
+        "CREATE": "创建 ReplicaSet",
+        "LIST": {
+          "NAME": "名称",
+          "LABEL": "标签",
+          "AGE": "启动时间",
           "IMAGES": "镜像",
           "STATUS": "状态"
->>>>>>> a9949bd9
         }
       }
     }
